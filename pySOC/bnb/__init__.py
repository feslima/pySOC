--- conflicted
+++ resolved
@@ -11,12 +11,8 @@
 logging.basicConfig(level=logging.CRITICAL,
                     filename='python.log', filemode='w')
 np.set_printoptions(formatter={'int': '{:d}'.format})
-<<<<<<< HEAD
 
 __all__ = ['pb3wc']
-=======
->>>>>>> 6ac39504
-
 
 def pb3wc(gy: np.ndarray, gyd: np.ndarray, wd: np.ndarray, wn: np.ndarray,
           juu: np.ndarray, jud: np.ndarray, n: int, tlimit: int = np.Inf,
